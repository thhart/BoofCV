--- conflicted
+++ resolved
@@ -41,17 +41,17 @@
  * in details in [1] and works by linearlizing the problem then solving for the roots in a polynomial.  It
  * is considered one of the fastest and most stable solutions for the 5-point problem.
  * </p>
- * <p/>
+ *
  * <p>
  * THIS IMPLEMENTATION DOES NOT CONTAIN ALL THE OPTIMIZATIONS OUTLIED IN [1].  A full implementation is
  * quite involved.
  * </p>
- * <p/>
+ *
  * <p>
  * NOTE: This solution could be generalized for an arbitrary number of points.  However, it would complicate
  * the algorithm even more and isn't considered to be worth the effort.
  * </p>
- * <p/>
+ *
  * <p>
  * [1] David Nister "An Efficient Solution to the Five-Point Relative Pose Problem"
  * Pattern Analysis and Machine Intelligence, 2004
@@ -62,45 +62,45 @@
 public class EssentialNister5 {
 
 	// Linear system describing p'*E*q = 0
-	private DenseMatrix64F Q = new DenseMatrix64F(5, 9);
+	private DenseMatrix64F Q = new DenseMatrix64F(5,9);
 	// contains the span of A
-	private DenseMatrix64F V = new DenseMatrix64F(9, 9);
+	private DenseMatrix64F V = new DenseMatrix64F(9,9);
 	// TODO Try using QR-Factorization as in the paper
-	private SingularValueDecomposition<DenseMatrix64F> svd = DecompositionFactory.svd(5, 9, false, true, false);
+	private SingularValueDecomposition<DenseMatrix64F> svd = DecompositionFactory.svd(5,9,false,true,false);
 
 	// where all the ugly equations go
 	private HelperNister5 helper = new HelperNister5();
 
 	// the span containing E
-	private double[] X = new double[9];
-	private double[] Y = new double[9];
-	private double[] Z = new double[9];
-	private double[] W = new double[9];
+	private double []X = new double[9];
+	private double []Y = new double[9];
+	private double []Z = new double[9];
+	private double []W = new double[9];
 
 	// unknowns for E = x*X + y*Y + z*Z + W
-	private double x, y, z;
+	private double x,y,z;
 
 	// Solver for the linear system below
 	LinearSolver<DenseMatrix64F> solver = LinearSolverFactory.linear(10);
 
 	// Storage for linear systems
-	private DenseMatrix64F A1 = new DenseMatrix64F(10, 10);
-	private DenseMatrix64F A2 = new DenseMatrix64F(10, 10);
-	private DenseMatrix64F C = new DenseMatrix64F(10, 10);
+	private DenseMatrix64F A1 = new DenseMatrix64F(10,10);
+	private DenseMatrix64F A2 = new DenseMatrix64F(10,10);
+	private DenseMatrix64F C = new DenseMatrix64F(10,10);
 
 	// Used for finding polynomial roots
-	private FindRealRootsSturm sturm = new FindRealRootsSturm(11, -1, 1e-10, 20, 20);
+	private FindRealRootsSturm sturm = new FindRealRootsSturm(11,-1,1e-10,20,20);
 	private PolynomialRoots findRoots = new WrapRealRootsSturm(sturm);
 
 	// private PolynomialRoots findRoots = new RootFinderCompanion();
 	private Polynomial poly = new Polynomial(11);
 
 	// found essential matrix
-	private FastQueue<DenseMatrix64F> solutions = new FastQueue<DenseMatrix64F>(11, DenseMatrix64F.class, false);
+	private FastQueue<DenseMatrix64F> solutions = new FastQueue<DenseMatrix64F>(11,DenseMatrix64F.class,false);
 
 	public EssentialNister5() {
-		for (int i = 0; i < solutions.data.length; i++)
-			solutions.data[i] = new DenseMatrix64F(3, 3);
+		for( int i = 0; i < solutions.data.length; i++ )
+			solutions.data[i] = new DenseMatrix64F(3,3);
 	}
 
 	/**
@@ -109,16 +109,16 @@
 	 * @param points List of points correspondences in normalized image coordinates.
 	 * @return true for success or false if a fault has been detected
 	 */
-	public boolean process(List<AssociatedPair> points) {
-		if (points.size() != 5)
-			throw new IllegalArgumentException("Exactly 5 points are required, not " + points.size());
+	public boolean process( List<AssociatedPair> points ) {
+		if( points.size() != 5 )
+			throw new IllegalArgumentException("Exactly 5 points are required, not "+points.size());
 		solutions.reset();
 
 		// Computes the 4-vector span which contains E.  See equations 7-9
 		computeSpan(points);
 
 		// Construct a linear system based on the 10 constraint equations. See equations 5,6, and 10 .
-		helper.setNullSpace(X, Y, Z, W);
+		helper.setNullSpace(X,Y,Z,W);
 		helper.setupA1(A1);
 		helper.setupA2(A2);
 
@@ -130,19 +130,19 @@
 		helper.setDeterminantVectors(C);
 		helper.extractPolynomial(poly.getCoefficients());
 
-		if (!findRoots.process(poly))
+		if( !findRoots.process(poly) )
 			return false;
 
-		for (Complex64F c : findRoots.getRoots()) {
-			if (!c.isReal())
+		for( Complex64F c : findRoots.getRoots() ) {
+			if( !c.isReal() )
 				continue;
 
 			solveForXandY(c.real);
 
 			DenseMatrix64F E = solutions.pop();
 
-			for (int i = 0; i < 9; i++) {
-				E.data[i] = x * X[i] + y * Y[i] + z * Z[i] + W[i];
+			for( int i = 0; i < 9; i++ ) {
+				E.data[i] = x*X[i] + y*Y[i] + z*Z[i] + W[i];
 			}
 		}
 
@@ -153,66 +153,55 @@
 	 * From the epipolar constraint p2^T*E*p1 = 0 construct a linear system
 	 * and find its null space.
 	 */
-	private void computeSpan(List<AssociatedPair> points) {
+	private void computeSpan( List<AssociatedPair> points ) {
 
 		Q.reshape(points.size(), 9);
 		int index = 0;
 
-		for (int i = 0; i < points.size(); i++) {
+		for( int i = 0; i < points.size(); i++ ) {
 			AssociatedPair p = points.get(i);
 
 			Point2D_F64 a = p.currLoc;
 			Point2D_F64 b = p.keyLoc;
 
 			// The points are assumed to be in homogeneous coordinates.  This means z = 1
-			Q.data[index++] = a.x * b.x;
-			Q.data[index++] = a.x * b.y;
-			Q.data[index++] = a.x;
-			Q.data[index++] = a.y * b.x;
-			Q.data[index++] = a.y * b.y;
-			Q.data[index++] = a.y;
-			Q.data[index++] = b.x;
-			Q.data[index++] = b.y;
-			Q.data[index++] = 1;
+			Q.data[index++] =  a.x*b.x;
+			Q.data[index++] =  a.x*b.y;
+			Q.data[index++] =  a.x;
+			Q.data[index++] =  a.y*b.x;
+			Q.data[index++] =  a.y*b.y;
+			Q.data[index++] =  a.y;
+			Q.data[index++] =      b.x;
+			Q.data[index++] =      b.y;
+			Q.data[index++] =  1;
 		}
 
-		if (!svd.decompose(Q))
+		if( !svd.decompose(Q) )
 			throw new RuntimeException("SVD should never fail, probably bad input");
 
-		svd.getV(V, true);
+		svd.getV(V,true);
+
+//		System.out.println(" DET V = "+CommonOps.det(V));
 
 		// extract the span of solutions for E from the null space
-		for (int i = 0; i < 9; i++) {
-			X[i] = V.unsafe_get(5, i);
-			Y[i] = V.unsafe_get(6, i);
-			Z[i] = V.unsafe_get(7, i);
-			W[i] = V.unsafe_get(8, i);
+		for( int i = 0; i < 9; i++ ) {
+			X[i] = V.unsafe_get(5,i);
+			Y[i] = V.unsafe_get(6,i);
+			Z[i] = V.unsafe_get(7,i);
+			W[i] = V.unsafe_get(8,i);
 		}
 	}
 
 	/**
 	 * Once z is known then x and y can be solved for using the B matrix
 	 */
-	private void solveForXandY(double z) {
+	private void solveForXandY( double z ) {
 		this.z = z;
 
-		DenseMatrix64F A = new DenseMatrix64F(3, 2);
-		DenseMatrix64F Y = new DenseMatrix64F(3, 1);
+		DenseMatrix64F A = new DenseMatrix64F(3,2);
+		DenseMatrix64F Y = new DenseMatrix64F(3,1);
 
 		// solve for x and y using the first two rows of B
-<<<<<<< HEAD
-		A.data[0] = ((helper.K0 * z + helper.K1) * z + helper.K2) * z + helper.K3;
-		A.data[1] = ((helper.K4 * z + helper.K5) * z + helper.K6) * z + helper.K7;
-		Y.data[0] = (((helper.K8 * z + helper.K9) * z + helper.K10) * z + helper.K11) * z + helper.K12;
-
-		A.data[2] = ((helper.L0 * z + helper.L1) * z + helper.L2) * z + helper.L3;
-		A.data[3] = ((helper.L4 * z + helper.L5) * z + helper.L6) * z + helper.L7;
-		Y.data[1] = (((helper.L8 * z + helper.L9) * z + helper.L10) * z + helper.L11) * z + helper.L12;
-
-		A.data[4] = ((helper.L0 * z + helper.L1) * z + helper.L2) * z + helper.L3;
-		A.data[5] = ((helper.L4 * z + helper.L5) * z + helper.L6) * z + helper.L7;
-		Y.data[2] = (((helper.L8 * z + helper.L9) * z + helper.L10) * z + helper.L11) * z + helper.L12;
-=======
 		A.data[0] = ((helper.K00*z + helper.K01)*z + helper.K02)*z + helper.K03;
 		A.data[1] = ((helper.K04*z + helper.K05)*z + helper.K06)*z + helper.K07;
 		Y.data[0] = (((helper.K08*z + helper.K09)*z + helper.K10)*z + helper.K11)*z + helper.K12;
@@ -224,16 +213,15 @@
 		A.data[4] = ((helper.L00*z + helper.L01)*z + helper.L02)*z + helper.L03;
 		A.data[5] = ((helper.L04*z + helper.L05)*z + helper.L06)*z + helper.L07;
 		Y.data[2] = (((helper.L08*z + helper.L09)*z + helper.L10)*z + helper.L11)*z + helper.L12;
->>>>>>> 85cb1076
-
-		CommonOps.scale(-1, Y);
-
-		DenseMatrix64F x = new DenseMatrix64F(2, 1);
-
-		CommonOps.solve(A, Y, x);
-
-		this.x = x.get(0, 0);
-		this.y = x.get(1, 0);
+
+		CommonOps.scale(-1,Y);
+
+		DenseMatrix64F x = new DenseMatrix64F(2,1);
+
+		CommonOps.solve(A,Y,x);
+
+		this.x = x.get(0,0);
+		this.y = x.get(1,0);
 	}
 
 	public List<DenseMatrix64F> getSolutions() {
