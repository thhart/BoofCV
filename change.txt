--- conflicted
+++ resolved
@@ -70,14 +70,12 @@
 - GeneralFeatureIntensity: Added flags to indicate if features are maximum or minimums
 - Calibration package was missing from Maven build
 - Removed maxMatches from greedy assocaition since its not part of Association interface and can be easily added
-<<<<<<< HEAD
 - Android
   * ConvertNV21 - Convert camera preview images into BoofCV image types
   * VisualizeImageData - Render different types of image information into a visible format
-=======
 - Fixed bug in RemoveRadialPto*_* where it couldn't detect convergence
 - 2D stabilization checks image fraction contained by points before spawning more points
->>>>>>> c2acbce7
+- Added ImageGradient.getMaxValueMultiplier() so that it is possible to know the maximum possible gradient
 
 ---------------------------------------------
 Date    : 2012/12/05
